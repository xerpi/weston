/*
 * Copyright © 2010-2012 Intel Corporation
 * Copyright © 2011-2012 Collabora, Ltd.
 *
 * Permission to use, copy, modify, distribute, and sell this software and
 * its documentation for any purpose is hereby granted without fee, provided
 * that the above copyright notice appear in all copies and that both that
 * copyright notice and this permission notice appear in supporting
 * documentation, and that the name of the copyright holders not be used in
 * advertising or publicity pertaining to distribution of the software
 * without specific, written prior permission.  The copyright holders make
 * no representations about the suitability of this software for any
 * purpose.  It is provided "as is" without express or implied warranty.
 *
 * THE COPYRIGHT HOLDERS DISCLAIM ALL WARRANTIES WITH REGARD TO THIS
 * SOFTWARE, INCLUDING ALL IMPLIED WARRANTIES OF MERCHANTABILITY AND
 * FITNESS, IN NO EVENT SHALL THE COPYRIGHT HOLDERS BE LIABLE FOR ANY
 * SPECIAL, INDIRECT OR CONSEQUENTIAL DAMAGES OR ANY DAMAGES WHATSOEVER
 * RESULTING FROM LOSS OF USE, DATA OR PROFITS, WHETHER IN AN ACTION OF
 * CONTRACT, NEGLIGENCE OR OTHER TORTIOUS ACTION, ARISING OUT OF OR IN
 * CONNECTION WITH THE USE OR PERFORMANCE OF THIS SOFTWARE.
 */

#include <stdlib.h>
#include <stdio.h>
#include <stdbool.h>
#include <string.h>
#include <unistd.h>
#include <linux/input.h>
#include <assert.h>
#include <signal.h>
#include <math.h>

#include <wayland-server.h>
#include "compositor.h"
#include "desktop-shell-server-protocol.h"
#include "../shared/config-parser.h"

struct shell_surface;

struct wl_shell {
	struct weston_compositor *compositor;
	struct weston_shell shell;

	struct weston_layer fullscreen_layer;
	struct weston_layer panel_layer;
	struct weston_layer toplevel_layer;
	struct weston_layer background_layer;
	struct weston_layer lock_layer;

	struct {
		struct weston_process process;
		struct wl_client *client;
		struct wl_resource *desktop_shell;

		unsigned deathcount;
		uint32_t deathstamp;
	} child;

	bool locked;
	bool prepare_event_sent;

	struct shell_surface *lock_surface;
	struct wl_listener lock_surface_listener;

	struct wl_list backgrounds;
	struct wl_list panels;

	struct {
		char *path;
		int duration;
		struct wl_resource *binding;
		struct wl_list surfaces;
		struct weston_process process;
	} screensaver;
};

enum shell_surface_type {
	SHELL_SURFACE_NONE,

	SHELL_SURFACE_PANEL,
	SHELL_SURFACE_BACKGROUND,
	SHELL_SURFACE_LOCK,
	SHELL_SURFACE_SCREENSAVER,

	SHELL_SURFACE_TOPLEVEL,
	SHELL_SURFACE_TRANSIENT,
	SHELL_SURFACE_FULLSCREEN,
	SHELL_SURFACE_MAXIMIZED,
	SHELL_SURFACE_POPUP
};

struct shell_surface {
	struct wl_resource resource;

	struct weston_surface *surface;
	struct wl_listener surface_destroy_listener;
	struct shell_surface *parent;

	enum shell_surface_type type;
	enum shell_surface_type prev_type;
	int32_t saved_x, saved_y;
	bool saved_position_valid;

	struct {
		struct weston_transform transform;
		struct weston_matrix rotation;
	} rotation;

	struct {
		struct wl_pointer_grab grab;
		uint32_t time;
		int32_t x, y;
		struct weston_transform parent_transform;
		int32_t initial_up;
	} popup;

	struct {
		enum wl_shell_surface_fullscreen_method type;
		struct weston_transform transform; /* matrix from x, y */
		uint32_t framerate;
		struct weston_surface *black_surface;
	} fullscreen;

	struct weston_output *fullscreen_output;
	struct weston_output *output;
	struct wl_list link;
};

struct weston_move_grab {
	struct wl_pointer_grab grab;
	struct weston_surface *surface;
	int32_t dx, dy;
};

struct weston_zoom_grab {
	struct wl_keyboard_grab grab;
};

struct rotate_grab {
	struct wl_pointer_grab grab;
	struct shell_surface *surface;
	struct weston_matrix rotation;
	struct {
		int32_t x;
		int32_t y;
	} center;
};

static void
center_on_output(struct weston_surface *surface,
		 struct weston_output *output);

static void
shell_configuration(struct wl_shell *shell)
{
	char *config_file;
	char *path = NULL;
	int duration = 60;

	struct config_key saver_keys[] = {
		{ "path",       CONFIG_KEY_STRING,  &path },
		{ "duration",   CONFIG_KEY_INTEGER, &duration },
	};

	struct config_section cs[] = {
		{ "screensaver", saver_keys, ARRAY_LENGTH(saver_keys), NULL },
	};

	config_file = config_file_path("weston-desktop-shell.ini");
	parse_config_file(config_file, cs, ARRAY_LENGTH(cs), shell);
	free(config_file);

	shell->screensaver.path = path;
	shell->screensaver.duration = duration;
}

static void
noop_grab_focus(struct wl_pointer_grab *grab, uint32_t time,
		struct wl_surface *surface, int32_t x, int32_t y)
{
	grab->focus = NULL;
}

static void
move_grab_motion(struct wl_pointer_grab *grab,
		 uint32_t time, int32_t x, int32_t y)
{
	struct weston_move_grab *move = (struct weston_move_grab *) grab;
	struct wl_input_device *device = grab->input_device;
	struct weston_surface *es = move->surface;

	weston_surface_configure(es,
				 device->x + move->dx,
				 device->y + move->dy,
				 es->geometry.width, es->geometry.height);
}

static void
move_grab_button(struct wl_pointer_grab *grab,
		 uint32_t time, int32_t button, int32_t state)
{
	struct wl_input_device *device = grab->input_device;

	if (device->button_count == 0 && state == 0) {
		wl_input_device_end_pointer_grab(device, time);
		free(grab);
	}
}

static const struct wl_pointer_grab_interface move_grab_interface = {
	noop_grab_focus,
	move_grab_motion,
	move_grab_button,
};

static int
weston_surface_move(struct weston_surface *es,
		    struct weston_input_device *wd, uint32_t time)
{
	struct weston_move_grab *move;

	move = malloc(sizeof *move);
	if (!move)
		return -1;

	move->grab.interface = &move_grab_interface;
	move->dx = es->geometry.x - wd->input_device.grab_x;
	move->dy = es->geometry.y - wd->input_device.grab_y;
	move->surface = es;

	wl_input_device_start_pointer_grab(&wd->input_device, &move->grab, time);

	wl_input_device_set_pointer_focus(&wd->input_device, NULL, time, 0, 0);

	return 0;
}

static void
shell_surface_move(struct wl_client *client, struct wl_resource *resource,
		   struct wl_resource *input_resource, uint32_t time)
{
	struct weston_input_device *wd = input_resource->data;
	struct shell_surface *shsurf = resource->data;

	if (wd->input_device.button_count == 0 ||
	    wd->input_device.grab_time != time ||
	    wd->input_device.pointer_focus != &shsurf->surface->surface)
		return;

	if (weston_surface_move(shsurf->surface, wd, time) < 0)
		wl_resource_post_no_memory(resource);
}

struct weston_resize_grab {
	struct wl_pointer_grab grab;
	uint32_t edges;
	int32_t width, height;
	struct shell_surface *shsurf;
};

static void
resize_grab_motion(struct wl_pointer_grab *grab,
		   uint32_t time, int32_t x, int32_t y)
{
	struct weston_resize_grab *resize = (struct weston_resize_grab *) grab;
	struct wl_input_device *device = grab->input_device;
	int32_t width, height;
	int32_t from_x, from_y;
	int32_t to_x, to_y;

	weston_surface_from_global(resize->shsurf->surface,
				   device->grab_x, device->grab_y,
				   &from_x, &from_y);
	weston_surface_from_global(resize->shsurf->surface,
				   device->x, device->y, &to_x, &to_y);

	if (resize->edges & WL_SHELL_SURFACE_RESIZE_LEFT) {
		width = resize->width + from_x - to_x;
	} else if (resize->edges & WL_SHELL_SURFACE_RESIZE_RIGHT) {
		width = resize->width + to_x - from_x;
	} else {
		width = resize->width;
	}

	if (resize->edges & WL_SHELL_SURFACE_RESIZE_TOP) {
		height = resize->height + from_y - to_y;
	} else if (resize->edges & WL_SHELL_SURFACE_RESIZE_BOTTOM) {
		height = resize->height + to_y - from_y;
	} else {
		height = resize->height;
	}

	wl_resource_post_event(&resize->shsurf->resource,
			       WL_SHELL_SURFACE_CONFIGURE, time, resize->edges,
			       width, height);
}

static void
resize_grab_button(struct wl_pointer_grab *grab,
		   uint32_t time, int32_t button, int32_t state)
{
	struct wl_input_device *device = grab->input_device;

	if (device->button_count == 0 && state == 0) {
		wl_input_device_end_pointer_grab(device, time);
		free(grab);
	}
}

static const struct wl_pointer_grab_interface resize_grab_interface = {
	noop_grab_focus,
	resize_grab_motion,
	resize_grab_button,
};

static int
weston_surface_resize(struct shell_surface *shsurf,
		    struct weston_input_device *wd,
		    uint32_t time, uint32_t edges)
{
	struct weston_resize_grab *resize;

	if (shsurf->type == SHELL_SURFACE_FULLSCREEN)
		return 0;

	if (edges == 0 || edges > 15 ||
	    (edges & 3) == 3 || (edges & 12) == 12)
		return 0;

	resize = malloc(sizeof *resize);
	if (!resize)
		return -1;

	resize->grab.interface = &resize_grab_interface;
	resize->edges = edges;
	resize->width = shsurf->surface->geometry.width;
	resize->height = shsurf->surface->geometry.height;
	resize->shsurf = shsurf;

	wl_input_device_start_pointer_grab(&wd->input_device, &resize->grab, time);

	wl_input_device_set_pointer_focus(&wd->input_device, NULL, time, 0, 0);

	return 0;
}

static void
shell_surface_resize(struct wl_client *client, struct wl_resource *resource,
		     struct wl_resource *input_resource, uint32_t time,
		     uint32_t edges)
{
	struct weston_input_device *wd = input_resource->data;
	struct shell_surface *shsurf = resource->data;

	if (shsurf->type == SHELL_SURFACE_FULLSCREEN)
		return;

	if (wd->input_device.button_count == 0 ||
	    wd->input_device.grab_time != time ||
	    wd->input_device.pointer_focus != &shsurf->surface->surface)
		return;

	if (weston_surface_resize(shsurf, wd, time, edges) < 0)
		wl_resource_post_no_memory(resource);
}

static struct weston_output *
get_default_output(struct weston_compositor *compositor)
{
	return container_of(compositor->output_list.next,
			    struct weston_output, link);
}

static void
shell_unset_fullscreen(struct shell_surface *shsurf)
{
	/* undo all fullscreen things here */
	shsurf->fullscreen.type = WL_SHELL_SURFACE_FULLSCREEN_METHOD_DEFAULT;
	shsurf->fullscreen.framerate = 0;
	wl_list_remove(&shsurf->fullscreen.transform.link);
	wl_list_init(&shsurf->fullscreen.transform.link);
	weston_surface_destroy(shsurf->fullscreen.black_surface);
	shsurf->fullscreen.black_surface = NULL;
	shsurf->fullscreen_output = NULL;
	shsurf->surface->force_configure = 1;
<<<<<<< HEAD
=======
	weston_surface_set_position(shsurf->surface,
				    shsurf->saved_x, shsurf->saved_y);
>>>>>>> 32bed57d
}

static int
reset_shell_surface_type(struct shell_surface *surface)
{
	switch (surface->type) {
	case SHELL_SURFACE_FULLSCREEN:
		shell_unset_fullscreen(surface);
		break;
	case SHELL_SURFACE_MAXIMIZED:
		surface->output = get_default_output(surface->surface->compositor);
		weston_surface_set_position(surface->surface,
					    surface->saved_x,
					    surface->saved_y);
		break;
	case SHELL_SURFACE_PANEL:
	case SHELL_SURFACE_BACKGROUND:
		wl_list_remove(&surface->link);
		wl_list_init(&surface->link);
		break;
	case SHELL_SURFACE_SCREENSAVER:
	case SHELL_SURFACE_LOCK:
		wl_resource_post_error(&surface->resource,
				       WL_DISPLAY_ERROR_INVALID_METHOD,
				       "cannot reassign surface type");
		return -1;
	case SHELL_SURFACE_NONE:
	case SHELL_SURFACE_TOPLEVEL:
	case SHELL_SURFACE_TRANSIENT:
	case SHELL_SURFACE_POPUP:
		break;
	}

	surface->prev_type = surface->type;
	surface->type = SHELL_SURFACE_NONE;
	return 0;
}

static void
shell_surface_set_toplevel(struct wl_client *client,
			   struct wl_resource *resource)

{
	struct shell_surface *surface = resource->data;

	if (reset_shell_surface_type(surface))
		return;

	surface->type = SHELL_SURFACE_TOPLEVEL;
}

static void
shell_surface_set_transient(struct wl_client *client,
			    struct wl_resource *resource,
			    struct wl_resource *parent_resource,
			    int x, int y, uint32_t flags)
{
	struct shell_surface *shsurf = resource->data;
	struct weston_surface *es = shsurf->surface;
	struct shell_surface *pshsurf = parent_resource->data;
	struct weston_surface *pes = pshsurf->surface;

	if (reset_shell_surface_type(shsurf))
		return;

	/* assign to parents output */
	shsurf->output = pes->output;
 	weston_surface_set_position(es, pes->geometry.x + x,
					pes->geometry.y + y);

	shsurf->type = SHELL_SURFACE_TRANSIENT;
}

static struct wl_shell *
shell_surface_get_shell(struct shell_surface *shsurf)
{
	struct weston_surface *es = shsurf->surface;
	struct weston_shell *shell = es->compositor->shell;

	return (struct wl_shell *)container_of(shell, struct wl_shell, shell);
}

static int
get_output_panel_height(struct wl_shell *wlshell,struct weston_output *output)
{
	struct shell_surface *priv;
	int panel_height = 0;

	if (!output)
		return 0;

	wl_list_for_each(priv, &wlshell->panels, link) {
		if (priv->output == output) {
			panel_height = priv->surface->geometry.height;
			break;
		}
	}
	return panel_height;
}

static void
shell_surface_set_maximized(struct wl_client *client,
			    struct wl_resource *resource,
			    struct wl_resource *output_resource )
{
	struct shell_surface *shsurf = resource->data;
	struct weston_surface *es = shsurf->surface;
	struct wl_shell *wlshell = NULL;
	uint32_t edges = 0, panel_height = 0;

	/* get the default output, if the client set it as NULL
	   check whether the ouput is available */
	if (output_resource)
		shsurf->output = output_resource->data;
	else
		shsurf->output = get_default_output(es->compositor);

	if (reset_shell_surface_type(shsurf))
		return;

	shsurf->saved_x = es->geometry.x;
	shsurf->saved_y = es->geometry.y;
	shsurf->saved_position_valid = true;

	wlshell = shell_surface_get_shell(shsurf);
	panel_height = get_output_panel_height(wlshell, es->output);
	edges = WL_SHELL_SURFACE_RESIZE_TOP|WL_SHELL_SURFACE_RESIZE_LEFT;
	wl_resource_post_event(&shsurf->resource,
			       WL_SHELL_SURFACE_CONFIGURE,
			       weston_compositor_get_time(), edges,
			       es->output->current->width,
			       es->output->current->height - panel_height);

	shsurf->type = SHELL_SURFACE_MAXIMIZED;
}

static struct weston_surface *
create_black_surface(struct weston_compositor *ec,
		     GLfloat x, GLfloat y, int w, int h)
{
	struct weston_surface *surface = NULL;

	surface = weston_surface_create(ec);
	if (surface == NULL) {
		fprintf(stderr, "no memory\n");
		return NULL;
	}

	weston_surface_configure(surface, x, y, w, h);
	weston_surface_set_color(surface, 0.0, 0.0, 0.0, 1);
	return surface;
}

/* Create black surface and append it to the associated fullscreen surface.
 * Handle size dismatch and positioning according to the method. */
static void
shell_configure_fullscreen(struct shell_surface *shsurf)
{
	struct weston_output *output = shsurf->fullscreen_output;
	struct weston_surface *surface = shsurf->surface;
	struct weston_matrix *matrix;
	float scale;

	center_on_output(surface, output);

	if (!shsurf->fullscreen.black_surface)
<<<<<<< HEAD
		shsurf->fullscreen.black_surface = create_black_surface(surface->compositor,
									output->x, output->y,
									output->current->width, output->current->height);
	wl_list_remove(&shsurf->fullscreen.black_surface->link);
	wl_list_insert(&surface->link, &shsurf->fullscreen.black_surface->link);
=======
		shsurf->fullscreen.black_surface =
			create_black_surface(surface->compositor,
					     output->x, output->y,
					     output->current->width,
					     output->current->height);

	wl_list_remove(&shsurf->fullscreen.black_surface->layer_link);
	wl_list_insert(&surface->layer_link,
		       &shsurf->fullscreen.black_surface->layer_link);
>>>>>>> 32bed57d
	shsurf->fullscreen.black_surface->output = output;

	switch (shsurf->fullscreen.type) {
	case WL_SHELL_SURFACE_FULLSCREEN_METHOD_DEFAULT:
		break;
	case WL_SHELL_SURFACE_FULLSCREEN_METHOD_SCALE:
		matrix = &shsurf->fullscreen.transform.matrix;
		weston_matrix_init(matrix);
		scale = (float)output->current->width/(float)surface->geometry.width;
		weston_matrix_scale(matrix, scale, scale, 1);
		wl_list_remove(&shsurf->fullscreen.transform.link);
		wl_list_insert(surface->geometry.transformation_list.prev,
			       &shsurf->fullscreen.transform.link);
		weston_surface_set_position(surface, output->x, output->y);
		break;
	case WL_SHELL_SURFACE_FULLSCREEN_METHOD_DRIVER:
		break;
	case WL_SHELL_SURFACE_FULLSCREEN_METHOD_FILL:
		break;
	default:
		break;
	}
}

/* make the fullscreen and black surface at the top */
static void
shell_stack_fullscreen(struct shell_surface *shsurf)
{
	struct weston_surface *surface = shsurf->surface;
	struct wl_shell *shell = shell_surface_get_shell(shsurf);
<<<<<<< HEAD
	struct wl_list *list;

	wl_list_remove(&surface->link);
	wl_list_remove(&shsurf->fullscreen.black_surface->link);

	if (shell->locked) {
		wl_list_insert(&shell->hidden_surface_list, &surface->link);
		wl_list_insert(&surface->link, &shsurf->fullscreen.black_surface->link);
	} else {
		list = weston_compositor_top(surface->compositor);
		wl_list_insert(list, &surface->link);
		wl_list_insert(&surface->link, &shsurf->fullscreen.black_surface->link);

		weston_surface_damage(surface);
		weston_surface_damage(shsurf->fullscreen.black_surface);
	}
=======

	wl_list_remove(&surface->layer_link);
	wl_list_remove(&shsurf->fullscreen.black_surface->layer_link);

	wl_list_insert(&shell->fullscreen_layer.surface_list,
		       &surface->layer_link);
	wl_list_insert(&surface->layer_link,
		       &shsurf->fullscreen.black_surface->layer_link);

	weston_surface_damage(surface);
	weston_surface_damage(shsurf->fullscreen.black_surface);
>>>>>>> 32bed57d
}

static void
shell_map_fullscreen(struct shell_surface *shsurf)
{
	shell_configure_fullscreen(shsurf);
	shell_stack_fullscreen(shsurf);
}

static void
shell_surface_set_fullscreen(struct wl_client *client,
			     struct wl_resource *resource,
			     uint32_t method,
			     uint32_t framerate,
			     struct wl_resource *output_resource)
{
	struct shell_surface *shsurf = resource->data;
	struct weston_surface *es = shsurf->surface;

	if (output_resource)
		shsurf->output = output_resource->data;
	else
		shsurf->output = get_default_output(es->compositor);

	if (reset_shell_surface_type(shsurf))
		return;

<<<<<<< HEAD
	if (shsurf->prev_type != SHELL_SURFACE_FULLSCREEN) {
		shsurf->saved_x = es->geometry.x;
		shsurf->saved_y = es->geometry.y;
		shsurf->saved_position_valid = true;
	}

	shsurf->fullscreen_output = shsurf->output;
	shsurf->fullscreen.type = method;
	shsurf->fullscreen.framerate = framerate;
	shsurf->type = SHELL_SURFACE_FULLSCREEN;
=======
	shsurf->fullscreen_output = shsurf->output;
	shsurf->fullscreen.type = method;
	shsurf->fullscreen.framerate = framerate;
	shsurf->type = SHELL_SURFACE_FULLSCREEN;

	shsurf->saved_x = es->geometry.x;
	shsurf->saved_y = es->geometry.y;
	shsurf->saved_position_valid = true;

	if (es->output)
		shsurf->surface->force_configure = 1;
>>>>>>> 32bed57d

	if (es->output)
		shsurf->surface->force_configure = 1;

	wl_resource_post_event(resource,
			       WL_SHELL_SURFACE_CONFIGURE,
			       weston_compositor_get_time(), 0,
			       shsurf->output->current->width,
			       shsurf->output->current->height);
}

static void
popup_grab_focus(struct wl_pointer_grab *grab, uint32_t time,
		 struct wl_surface *surface, int32_t x, int32_t y)
{
	struct wl_input_device *device = grab->input_device;
	struct shell_surface *priv =
		container_of(grab, struct shell_surface, popup.grab);
	struct wl_client *client = priv->surface->surface.resource.client;

	if (surface && surface->resource.client == client) {
		wl_input_device_set_pointer_focus(device, surface, time, x, y);
		grab->focus = surface;
	} else {
		wl_input_device_set_pointer_focus(device, NULL, time, 0, 0);
		grab->focus = NULL;
	}
}

static void
popup_grab_motion(struct wl_pointer_grab *grab,
		  uint32_t time, int32_t sx, int32_t sy)
{
	struct wl_resource *resource;

	resource = grab->input_device->pointer_focus_resource;
	if (resource)
		wl_resource_post_event(resource, WL_INPUT_DEVICE_MOTION,
				       time, sx, sy);
}

static void
popup_grab_button(struct wl_pointer_grab *grab,
		  uint32_t time, int32_t button, int32_t state)
{
	struct wl_resource *resource;
	struct shell_surface *shsurf =
		container_of(grab, struct shell_surface, popup.grab);

	resource = grab->input_device->pointer_focus_resource;
	if (resource) {
		wl_resource_post_event(resource, WL_INPUT_DEVICE_BUTTON,
				       time, button, state);
	} else if (state == 0 &&
		   (shsurf->popup.initial_up ||
		    time - shsurf->popup.time > 500)) {
		wl_resource_post_event(&shsurf->resource,
				       WL_SHELL_SURFACE_POPUP_DONE);
		wl_input_device_end_pointer_grab(grab->input_device, time);
		shsurf->popup.grab.input_device = NULL;
	}

	if (state == 0)
		shsurf->popup.initial_up = 1;
}

static const struct wl_pointer_grab_interface popup_grab_interface = {
	popup_grab_focus,
	popup_grab_motion,
	popup_grab_button,
};

static void
shell_map_popup(struct shell_surface *shsurf, uint32_t time)
{
	struct wl_input_device *device;
	struct weston_surface *es = shsurf->surface;
	struct weston_surface *parent = shsurf->parent->surface;

	es->output = parent->output;

	shsurf->popup.grab.interface = &popup_grab_interface;
	device = es->compositor->input_device;

	weston_surface_update_transform(parent);
	if (parent->transform.enabled) {
		shsurf->popup.parent_transform.matrix =
			parent->transform.matrix;
	} else {
		/* construct x, y translation matrix */
		weston_matrix_init(&shsurf->popup.parent_transform.matrix);
		shsurf->popup.parent_transform.matrix.d[12] =
			parent->geometry.x;
		shsurf->popup.parent_transform.matrix.d[13] =
			parent->geometry.y;
	}
	wl_list_insert(es->geometry.transformation_list.prev,
		       &shsurf->popup.parent_transform.link);
	weston_surface_set_position(es, shsurf->popup.x, shsurf->popup.y);

	shsurf->popup.grab.input_device = device;
	shsurf->popup.time = device->grab_time;
	shsurf->popup.initial_up = 0;

	wl_input_device_start_pointer_grab(shsurf->popup.grab.input_device,
				   &shsurf->popup.grab, shsurf->popup.time);
}

static void
shell_surface_set_popup(struct wl_client *client,
			struct wl_resource *resource,
			struct wl_resource *input_device_resource,
			uint32_t time,
			struct wl_resource *parent_resource,
			int32_t x, int32_t y, uint32_t flags)
{
	struct shell_surface *shsurf = resource->data;

	shsurf->type = SHELL_SURFACE_POPUP;
	shsurf->parent = parent_resource->data;
	shsurf->popup.x = x;
	shsurf->popup.y = y;
}

static const struct wl_shell_surface_interface shell_surface_implementation = {
	shell_surface_move,
	shell_surface_resize,
	shell_surface_set_toplevel,
	shell_surface_set_transient,
	shell_surface_set_fullscreen,
	shell_surface_set_popup,
	shell_surface_set_maximized
};

static void
destroy_shell_surface(struct wl_resource *resource)
{
	struct shell_surface *shsurf = resource->data;

	if (shsurf->popup.grab.input_device)
		wl_input_device_end_pointer_grab(shsurf->popup.grab.input_device, 0);

	/* in case cleaning up a dead client destroys shell_surface first */
	if (shsurf->surface)
		wl_list_remove(&shsurf->surface_destroy_listener.link);

	wl_list_remove(&shsurf->link);
	free(shsurf);
}

static void
shell_handle_surface_destroy(struct wl_listener *listener,
			     struct wl_resource *resource, uint32_t time)
{
	struct shell_surface *shsurf = container_of(listener,
						    struct shell_surface,
						    surface_destroy_listener);

	shsurf->surface = NULL;
	wl_resource_destroy(&shsurf->resource, time);
}

static struct shell_surface *
get_shell_surface(struct weston_surface *surface)
{
	struct wl_list *lst = &surface->surface.resource.destroy_listener_list;
	struct wl_listener *listener;

	/* search the destroy listener list for our callback */
	wl_list_for_each(listener, lst, link) {
		if (listener->func == shell_handle_surface_destroy) {
			return container_of(listener, struct shell_surface,
					    surface_destroy_listener);
		}
	}

	return NULL;
}

static void
shell_get_shell_surface(struct wl_client *client,
			struct wl_resource *resource,
			uint32_t id,
			struct wl_resource *surface_resource)
{
	struct weston_surface *surface = surface_resource->data;
	struct shell_surface *shsurf;

	if (get_shell_surface(surface)) {
		wl_resource_post_error(surface_resource,
			WL_DISPLAY_ERROR_INVALID_OBJECT,
			"wl_shell::get_shell_surface already requested");
		return;
	}

	shsurf = calloc(1, sizeof *shsurf);
	if (!shsurf) {
		wl_resource_post_no_memory(resource);
		return;
	}

	shsurf->resource.destroy = destroy_shell_surface;
	shsurf->resource.object.id = id;
	shsurf->resource.object.interface = &wl_shell_surface_interface;
	shsurf->resource.object.implementation =
		(void (**)(void)) &shell_surface_implementation;
	shsurf->resource.data = shsurf;

	shsurf->saved_position_valid = false;
	shsurf->surface = surface;
	shsurf->fullscreen.type = WL_SHELL_SURFACE_FULLSCREEN_METHOD_DEFAULT;
	shsurf->fullscreen.framerate = 0;
	shsurf->fullscreen.black_surface = NULL;
	wl_list_init(&shsurf->fullscreen.transform.link);

	shsurf->surface_destroy_listener.func = shell_handle_surface_destroy;
	wl_list_insert(surface->surface.resource.destroy_listener_list.prev,
		       &shsurf->surface_destroy_listener.link);

	/* init link so its safe to always remove it in destroy_shell_surface */
	wl_list_init(&shsurf->link);

	/* empty when not in use */
	wl_list_init(&shsurf->rotation.transform.link);
	weston_matrix_init(&shsurf->rotation.rotation);

	shsurf->type = SHELL_SURFACE_NONE;
	shsurf->prev_type = SHELL_SURFACE_NONE;

	wl_client_add_resource(client, &shsurf->resource);
}

static const struct wl_shell_interface shell_implementation = {
	shell_get_shell_surface
};

static void
handle_screensaver_sigchld(struct weston_process *proc, int status)
{
	proc->pid = 0;
}

static void
launch_screensaver(struct wl_shell *shell)
{
	if (shell->screensaver.binding)
		return;

	if (!shell->screensaver.path)
		return;

	if (shell->screensaver.process.pid != 0) {
		fprintf(stderr, "old screensaver still running\n");
		return;
	}

	weston_client_launch(shell->compositor,
			   &shell->screensaver.process,
			   shell->screensaver.path,
			   handle_screensaver_sigchld);
}

static void
terminate_screensaver(struct wl_shell *shell)
{
	if (shell->screensaver.process.pid == 0)
		return;

	kill(shell->screensaver.process.pid, SIGTERM);
}

static void
show_screensaver(struct wl_shell *shell, struct shell_surface *surface)
{
	struct wl_list *list;

	if (shell->lock_surface)
		list = &shell->lock_surface->surface->layer_link;
	else
		list = &shell->lock_layer.surface_list;

	wl_list_remove(&surface->surface->layer_link);
	wl_list_insert(list, &surface->surface->layer_link);
	surface->surface->output = surface->output;
	weston_surface_damage(surface->surface);
}

static void
hide_screensaver(struct wl_shell *shell, struct shell_surface *surface)
{
	wl_list_remove(&surface->surface->layer_link);
	wl_list_init(&surface->surface->layer_link);
	surface->surface->output = NULL;
}

static void
desktop_shell_set_background(struct wl_client *client,
			     struct wl_resource *resource,
			     struct wl_resource *output_resource,
			     struct wl_resource *surface_resource)
{
	struct wl_shell *shell = resource->data;
	struct shell_surface *shsurf = surface_resource->data;
	struct weston_surface *surface = shsurf->surface;
	struct shell_surface *priv;

	if (reset_shell_surface_type(shsurf))
		return;

	wl_list_for_each(priv, &shell->backgrounds, link) {
		if (priv->output == output_resource->data) {
			priv->surface->output = NULL;
			wl_list_remove(&priv->surface->layer_link);
			wl_list_remove(&priv->link);
			break;
		}
	}

	shsurf->type = SHELL_SURFACE_BACKGROUND;
	shsurf->output = output_resource->data;

	wl_list_insert(&shell->backgrounds, &shsurf->link);

	weston_surface_set_position(surface, shsurf->output->x,
				    shsurf->output->y);

	wl_resource_post_event(resource,
			       DESKTOP_SHELL_CONFIGURE,
			       weston_compositor_get_time(), 0, surface_resource,
			       shsurf->output->current->width,
			       shsurf->output->current->height);
}

static void
desktop_shell_set_panel(struct wl_client *client,
			struct wl_resource *resource,
			struct wl_resource *output_resource,
			struct wl_resource *surface_resource)
{
	struct wl_shell *shell = resource->data;
	struct shell_surface *shsurf = surface_resource->data;
	struct weston_surface *surface = shsurf->surface;
	struct shell_surface *priv;

	if (reset_shell_surface_type(shsurf))
		return;

	wl_list_for_each(priv, &shell->panels, link) {
		if (priv->output == output_resource->data) {
			priv->surface->output = NULL;
			wl_list_remove(&priv->surface->layer_link);
			wl_list_remove(&priv->link);
			break;
		}
	}

	shsurf->type = SHELL_SURFACE_PANEL;
	shsurf->output = output_resource->data;

	wl_list_insert(&shell->panels, &shsurf->link);

	weston_surface_set_position(surface, shsurf->output->x,
				    shsurf->output->y);

	wl_resource_post_event(resource,
			       DESKTOP_SHELL_CONFIGURE,
			       weston_compositor_get_time(), 0, surface_resource,
			       shsurf->output->current->width,
			       shsurf->output->current->height);
}

static void
handle_lock_surface_destroy(struct wl_listener *listener,
			    struct wl_resource *resource, uint32_t time)
{
	struct wl_shell *shell =
		container_of(listener, struct wl_shell, lock_surface_listener);

	fprintf(stderr, "lock surface gone\n");
	shell->lock_surface = NULL;
}

static void
desktop_shell_set_lock_surface(struct wl_client *client,
			       struct wl_resource *resource,
			       struct wl_resource *surface_resource)
{
	struct wl_shell *shell = resource->data;
	struct shell_surface *surface = surface_resource->data;

	if (reset_shell_surface_type(surface))
		return;

	shell->prepare_event_sent = false;

	if (!shell->locked)
		return;

	shell->lock_surface = surface;

	shell->lock_surface_listener.func = handle_lock_surface_destroy;
	wl_list_insert(&surface_resource->destroy_listener_list,
		       &shell->lock_surface_listener.link);

	shell->lock_surface->type = SHELL_SURFACE_LOCK;
}

static void
resume_desktop(struct wl_shell *shell)
{
	struct shell_surface *tmp;

	wl_list_for_each(tmp, &shell->screensaver.surfaces, link)
		hide_screensaver(shell, tmp);

	terminate_screensaver(shell);

	wl_list_remove(&shell->lock_layer.link);
	wl_list_insert(&shell->compositor->cursor_layer.link,
		       &shell->fullscreen_layer.link);
	wl_list_insert(&shell->fullscreen_layer.link,
		       &shell->panel_layer.link);
	wl_list_insert(&shell->panel_layer.link, &shell->toplevel_layer.link);

	shell->locked = false;
	weston_compositor_repick(shell->compositor);
	shell->compositor->idle_time = shell->compositor->option_idle_time;
	weston_compositor_wake(shell->compositor);
	weston_compositor_damage_all(shell->compositor);
}

static void
desktop_shell_unlock(struct wl_client *client,
		     struct wl_resource *resource)
{
	struct wl_shell *shell = resource->data;

	shell->prepare_event_sent = false;

	if (shell->locked)
		resume_desktop(shell);
}

static const struct desktop_shell_interface desktop_shell_implementation = {
	desktop_shell_set_background,
	desktop_shell_set_panel,
	desktop_shell_set_lock_surface,
	desktop_shell_unlock
};

static enum shell_surface_type
get_shell_surface_type(struct weston_surface *surface)
{
	struct shell_surface *shsurf;

	shsurf = get_shell_surface(surface);
	if (!shsurf)
		return SHELL_SURFACE_NONE;
	return shsurf->type;
}

static void
move_binding(struct wl_input_device *device, uint32_t time,
	     uint32_t key, uint32_t button, uint32_t state, void *data)
{
	struct weston_surface *surface =
		(struct weston_surface *) device->pointer_focus;

	if (surface == NULL)
		return;

	switch (get_shell_surface_type(surface)) {
		case SHELL_SURFACE_PANEL:
		case SHELL_SURFACE_BACKGROUND:
		case SHELL_SURFACE_FULLSCREEN:
		case SHELL_SURFACE_SCREENSAVER:
			return;
		default:
			break;
	}

	weston_surface_move(surface, (struct weston_input_device *) device, time);
}

static void
resize_binding(struct wl_input_device *device, uint32_t time,
	       uint32_t key, uint32_t button, uint32_t state, void *data)
{
	struct weston_surface *surface =
		(struct weston_surface *) device->pointer_focus;
	uint32_t edges = 0;
	int32_t x, y;
	struct shell_surface *shsurf;

	if (surface == NULL)
		return;

	shsurf = get_shell_surface(surface);
	if (!shsurf)
		return;

	switch (shsurf->type) {
		case SHELL_SURFACE_PANEL:
		case SHELL_SURFACE_BACKGROUND:
		case SHELL_SURFACE_FULLSCREEN:
		case SHELL_SURFACE_SCREENSAVER:
			return;
		default:
			break;
	}

	weston_surface_from_global(surface,
				   device->grab_x, device->grab_y, &x, &y);

	if (x < surface->geometry.width / 3)
		edges |= WL_SHELL_SURFACE_RESIZE_LEFT;
	else if (x < 2 * surface->geometry.width / 3)
		edges |= 0;
	else
		edges |= WL_SHELL_SURFACE_RESIZE_RIGHT;

	if (y < surface->geometry.height / 3)
		edges |= WL_SHELL_SURFACE_RESIZE_TOP;
	else if (y < 2 * surface->geometry.height / 3)
		edges |= 0;
	else
		edges |= WL_SHELL_SURFACE_RESIZE_BOTTOM;

	weston_surface_resize(shsurf, (struct weston_input_device *) device,
			    time, edges);
}

static void
zoom_grab_key(struct wl_keyboard_grab *grab,
		uint32_t time, uint32_t key, int32_t state)
{
	struct wl_input_device *device = grab->input_device;
	struct weston_input_device *wd = (struct weston_input_device *) device;
	struct weston_compositor *compositor = wd->compositor;
	struct weston_output *output;
	struct weston_zoom_grab *zoom;

	if (!(wd->modifier_state & MODIFIER_SUPER)) {
		zoom = container_of(grab, struct weston_zoom_grab, grab);
		wl_input_device_end_keyboard_grab(device, time);
		free(zoom);
		return;
	}

	wl_list_for_each(output, &compositor->output_list, link) {
		if (pixman_region32_contains_point(&output->region,
						device->x, device->y, NULL)) {
			if (state && key == KEY_UP) {
				output->zoom.active = 1;
				output->zoom.level -= output->zoom.increment;
			}
			if (state && key == KEY_DOWN)
				output->zoom.level += output->zoom.increment;

			if (output->zoom.level >= 1.0) {
				output->zoom.active = 0;
				output->zoom.level = 1.0;
			}

			if (output->zoom.level < output->zoom.increment)
				output->zoom.level = output->zoom.increment;

			weston_output_update_zoom(output, device->x, device->y);
		}
	}
}

static const struct wl_keyboard_grab_interface zoom_grab = {
	zoom_grab_key,
};

static void
zoom_binding(struct wl_input_device *device, uint32_t time,
	       uint32_t key, uint32_t button, uint32_t state, void *data)
{
	struct weston_input_device *wd = (struct weston_input_device *) device;
	struct weston_zoom_grab *zoom;

	zoom = malloc(sizeof *zoom);
	if (!zoom)
		return;

	zoom->grab.interface = &zoom_grab;

	wl_input_device_start_keyboard_grab(&wd->input_device, &zoom->grab, time);
}

static void
terminate_binding(struct wl_input_device *device, uint32_t time,
		  uint32_t key, uint32_t button, uint32_t state, void *data)
{
	struct weston_compositor *compositor = data;

	if (state)
		wl_display_terminate(compositor->wl_display);
}

static void
rotate_grab_motion(struct wl_pointer_grab *grab,
		 uint32_t time, int32_t x, int32_t y)
{
	struct rotate_grab *rotate =
		container_of(grab, struct rotate_grab, grab);
	struct wl_input_device *device = grab->input_device;
	struct shell_surface *surface = rotate->surface;
	GLfloat cx = 0.5f * surface->surface->geometry.width;
	GLfloat cy = 0.5f * surface->surface->geometry.height;
	GLfloat dx, dy;
	GLfloat r;

	dx = device->x - rotate->center.x;
	dy = device->y - rotate->center.y;
	r = sqrtf(dx * dx + dy * dy);

	wl_list_remove(&surface->rotation.transform.link);
	surface->surface->geometry.dirty = 1;

	if (r > 20.0f) {
		struct weston_matrix *matrix =
			&surface->rotation.transform.matrix;

		weston_matrix_init(&rotate->rotation);
		rotate->rotation.d[0] = dx / r;
		rotate->rotation.d[4] = -dy / r;
		rotate->rotation.d[1] = -rotate->rotation.d[4];
		rotate->rotation.d[5] = rotate->rotation.d[0];

		weston_matrix_init(matrix);
		weston_matrix_translate(matrix, -cx, -cy, 0.0f);
		weston_matrix_multiply(matrix, &surface->rotation.rotation);
		weston_matrix_multiply(matrix, &rotate->rotation);
		weston_matrix_translate(matrix, cx, cy, 0.0f);

		wl_list_insert(
			&surface->surface->geometry.transformation_list,
			&surface->rotation.transform.link);
	} else {
		wl_list_init(&surface->rotation.transform.link);
		weston_matrix_init(&surface->rotation.rotation);
		weston_matrix_init(&rotate->rotation);
	}

	/* Repaint implies weston_surface_update_transform(), which
	 * lazily applies the damage due to rotation update.
	 */
	weston_compositor_schedule_repaint(surface->surface->compositor);
}

static void
rotate_grab_button(struct wl_pointer_grab *grab,
		 uint32_t time, int32_t button, int32_t state)
{
	struct rotate_grab *rotate =
		container_of(grab, struct rotate_grab, grab);
	struct wl_input_device *device = grab->input_device;
	struct shell_surface *surface = rotate->surface;

	if (device->button_count == 0 && state == 0) {
		weston_matrix_multiply(&surface->rotation.rotation,
				       &rotate->rotation);
		wl_input_device_end_pointer_grab(device, time);
		free(rotate);
	}
}

static const struct wl_pointer_grab_interface rotate_grab_interface = {
	noop_grab_focus,
	rotate_grab_motion,
	rotate_grab_button,
};

static void
rotate_binding(struct wl_input_device *device, uint32_t time,
	       uint32_t key, uint32_t button, uint32_t state, void *data)
{
	struct weston_surface *base_surface =
		(struct weston_surface *) device->pointer_focus;
	struct shell_surface *surface;
	struct rotate_grab *rotate;
	GLfloat dx, dy;
	GLfloat r;

	if (base_surface == NULL)
		return;

	surface = get_shell_surface(base_surface);
	if (!surface)
		return;

	switch (surface->type) {
		case SHELL_SURFACE_PANEL:
		case SHELL_SURFACE_BACKGROUND:
		case SHELL_SURFACE_FULLSCREEN:
		case SHELL_SURFACE_SCREENSAVER:
			return;
		default:
			break;
	}

	rotate = malloc(sizeof *rotate);
	if (!rotate)
		return;

	rotate->grab.interface = &rotate_grab_interface;
	rotate->surface = surface;

	weston_surface_to_global(surface->surface,
				 surface->surface->geometry.width / 2,
				 surface->surface->geometry.height / 2,
				 &rotate->center.x, &rotate->center.y);

	wl_input_device_start_pointer_grab(device, &rotate->grab, time);

	dx = device->x - rotate->center.x;
	dy = device->y - rotate->center.y;
	r = sqrtf(dx * dx + dy * dy);
	if (r > 20.0f) {
		struct weston_matrix inverse;

		weston_matrix_init(&inverse);
		inverse.d[0] = dx / r;
		inverse.d[4] = dy / r;
		inverse.d[1] = -inverse.d[4];
		inverse.d[5] = inverse.d[0];
		weston_matrix_multiply(&surface->rotation.rotation, &inverse);
	} else {
		weston_matrix_init(&surface->rotation.rotation);
		weston_matrix_init(&rotate->rotation);
	}

	wl_input_device_set_pointer_focus(device, NULL, time, 0, 0);
}

static void
activate(struct weston_shell *base, struct weston_surface *es,
	 struct weston_input_device *device, uint32_t time)
{
	struct wl_shell *shell = container_of(base, struct wl_shell, shell);
	struct weston_compositor *compositor = shell->compositor;

	weston_surface_activate(es, device, time);

	if (compositor->wxs)
		weston_xserver_surface_activate(es);

	switch (get_shell_surface_type(es)) {
	case SHELL_SURFACE_BACKGROUND:
	case SHELL_SURFACE_PANEL:
	case SHELL_SURFACE_LOCK:
		break;

	case SHELL_SURFACE_SCREENSAVER:
		/* always below lock surface */
		if (shell->lock_surface)
			weston_surface_restack(es,
					       &shell->lock_surface->surface->layer_link);
		break;
	case SHELL_SURFACE_FULLSCREEN:
		/* should on top of panels */
		break;
	case SHELL_SURFACE_FULLSCREEN:
		/* should on top of panels */
		break;
	default:
		weston_surface_restack(es,
				       &shell->toplevel_layer.surface_list);
		break;
	}
}

static void
click_to_activate_binding(struct wl_input_device *device,
			  uint32_t time, uint32_t key,
			  uint32_t button, uint32_t state, void *data)
{
	struct weston_input_device *wd = (struct weston_input_device *) device;
	struct weston_compositor *compositor = data;
	struct weston_surface *focus;
	struct weston_surface *upper;

	focus = (struct weston_surface *) device->pointer_focus;
	upper = container_of(focus->link.prev, struct weston_surface, link);
	if (focus->link.prev != &compositor->surface_list &&
	    get_shell_surface_type(upper) == SHELL_SURFACE_FULLSCREEN) {
		printf("%s: focus is black surface, raise its fullscreen surface\n", __func__);
		shell_stack_fullscreen(get_shell_surface(upper));
		focus = upper;
	}

	if (state && focus && device->pointer_grab == &device->default_pointer_grab)
		activate(compositor->shell, focus, wd, time);
}

static void
lock(struct weston_shell *base)
{
	struct wl_shell *shell = container_of(base, struct wl_shell, shell);
	struct weston_input_device *device;
	struct shell_surface *shsurf;
	struct weston_output *output;
	uint32_t time;

	if (shell->locked) {
		wl_list_for_each(output, &shell->compositor->output_list, link)
			/* TODO: find a way to jump to other DPMS levels */
			if (output->set_dpms)
				output->set_dpms(output, WESTON_DPMS_STANDBY);
		return;
	}

	shell->locked = true;

	/* Hide all surfaces by removing the fullscreen, panel and
	 * toplevel layers.  This way nothing else can show or receive
	 * input events while we are locked. */

	wl_list_remove(&shell->panel_layer.link);
	wl_list_remove(&shell->toplevel_layer.link);
	wl_list_remove(&shell->fullscreen_layer.link);
	wl_list_insert(&shell->compositor->cursor_layer.link,
		       &shell->lock_layer.link);

	launch_screensaver(shell);

	wl_list_for_each(shsurf, &shell->screensaver.surfaces, link)
		show_screensaver(shell, shsurf);

	if (!wl_list_empty(&shell->screensaver.surfaces)) {
		shell->compositor->idle_time = shell->screensaver.duration;
		weston_compositor_wake(shell->compositor);
		shell->compositor->state = WESTON_COMPOSITOR_IDLE;
	}

	/* reset pointer foci */
	weston_compositor_repick(shell->compositor);

	/* reset keyboard foci */
	time = weston_compositor_get_time();
	wl_list_for_each(device, &shell->compositor->input_device_list, link) {
		wl_input_device_set_keyboard_focus(&device->input_device,
						   NULL, time);
	}

	/* TODO: disable bindings that should not work while locked. */

	/* All this must be undone in resume_desktop(). */
}

static void
unlock(struct weston_shell *base)
{
	struct wl_shell *shell = container_of(base, struct wl_shell, shell);

	if (!shell->locked || shell->lock_surface) {
		weston_compositor_wake(shell->compositor);
		return;
	}

	/* If desktop-shell client has gone away, unlock immediately. */
	if (!shell->child.desktop_shell) {
		resume_desktop(shell);
		return;
	}

	if (shell->prepare_event_sent)
		return;

	wl_resource_post_event(shell->child.desktop_shell,
			       DESKTOP_SHELL_PREPARE_LOCK_SURFACE);
	shell->prepare_event_sent = true;
}

static void
center_on_output(struct weston_surface *surface, struct weston_output *output)
{
	struct weston_mode *mode = output->current;
	GLfloat x = (mode->width - surface->geometry.width) / 2;
	GLfloat y = (mode->height - surface->geometry.height) / 2;

	weston_surface_set_position(surface, output->x + x, output->y + y);
}

static void
map(struct weston_shell *base, struct weston_surface *surface,
    int32_t width, int32_t height, int32_t sx, int32_t sy)
{
	struct wl_shell *shell = container_of(base, struct wl_shell, shell);
	struct weston_compositor *compositor = shell->compositor;
	struct shell_surface *shsurf;
	enum shell_surface_type surface_type = SHELL_SURFACE_NONE;
	int panel_height = 0;

	shsurf = get_shell_surface(surface);
	if (shsurf)
		surface_type = shsurf->type;

	surface->geometry.width = width;
	surface->geometry.height = height;
	surface->geometry.dirty = 1;

	weston_compositor_update_drag_surfaces(compositor);

	/* initial positioning, see also configure() */
	switch (surface_type) {
	case SHELL_SURFACE_TOPLEVEL:
		weston_surface_set_position(surface, 10 + random() % 400,
					    10 + random() % 400);
		break;
	case SHELL_SURFACE_SCREENSAVER:
		center_on_output(surface, shsurf->fullscreen_output);
		break;
	case SHELL_SURFACE_FULLSCREEN:
		shell_map_fullscreen(shsurf);
		break;
	case SHELL_SURFACE_MAXIMIZED:
		/* use surface configure to set the geometry */
		panel_height = get_output_panel_height(shell,surface->output);
		weston_surface_set_position(surface, surface->output->x,
					    surface->output->y + panel_height);
		break;
	case SHELL_SURFACE_LOCK:
		center_on_output(surface, get_default_output(compositor));
		break;
	case SHELL_SURFACE_POPUP:
		shell_map_popup(shsurf, shsurf->popup.time);
	case SHELL_SURFACE_NONE:
		weston_surface_set_position(surface,
					    surface->geometry.x + sx,
					    surface->geometry.y + sy);
		break;
	default:
		;
	}

	/* surface stacking order, see also activate() */
	switch (surface_type) {
	case SHELL_SURFACE_BACKGROUND:
		/* background always visible, at the bottom */
		wl_list_insert(&shell->background_layer.surface_list,
			       &surface->layer_link);
		break;
	case SHELL_SURFACE_PANEL:
		/* panel always on top, hidden while locked */
		wl_list_insert(&shell->panel_layer.surface_list,
			       &surface->layer_link);
		break;
	case SHELL_SURFACE_LOCK:
		/* lock surface always visible, on top */
		wl_list_insert(&shell->lock_layer.surface_list,
			       &surface->layer_link);
		weston_compositor_wake(compositor);
		break;
	case SHELL_SURFACE_SCREENSAVER:
		/* If locked, show it. */
		if (shell->locked) {
			show_screensaver(shell, shsurf);
			compositor->idle_time = shell->screensaver.duration;
			weston_compositor_wake(compositor);
			if (!shell->lock_surface)
				compositor->state = WESTON_COMPOSITOR_IDLE;
		}
		break;
	case SHELL_SURFACE_FULLSCREEN:
<<<<<<< HEAD
		do_configure = 1;
		break;
=======
>>>>>>> 32bed57d
	case SHELL_SURFACE_NONE:
		break;
	default:
		wl_list_insert(&shell->toplevel_layer.surface_list,
			       &surface->layer_link); 
		break;
	}

	weston_surface_assign_output(surface);
	weston_compositor_repick(compositor);
	if (surface_type == SHELL_SURFACE_MAXIMIZED)
		surface->output = shsurf->output;

	switch (surface_type) {
	case SHELL_SURFACE_TOPLEVEL:
	case SHELL_SURFACE_TRANSIENT:
	case SHELL_SURFACE_FULLSCREEN:
	case SHELL_SURFACE_MAXIMIZED:
		if (!shell->locked)
			activate(base, surface,
				 (struct weston_input_device *)
				 compositor->input_device,
				 weston_compositor_get_time());
		break;
	default:
		break;
	}

	if (surface_type == SHELL_SURFACE_TOPLEVEL)
		weston_zoom_run(surface, 0.8, 1.0, NULL, NULL);
}

static void
configure(struct weston_shell *base, struct weston_surface *surface,
	  GLfloat x, GLfloat y, int32_t width, int32_t height)
{
	struct wl_shell *shell = container_of(base, struct wl_shell, shell);
	enum shell_surface_type surface_type = SHELL_SURFACE_NONE;
	enum shell_surface_type prev_surface_type = SHELL_SURFACE_NONE;
	struct shell_surface *shsurf;

	shsurf = get_shell_surface(surface);
	if (shsurf) {
		surface_type = shsurf->type;
		prev_surface_type = shsurf->prev_type;
	}

	surface->geometry.x = x;
	surface->geometry.y = y;
	surface->geometry.width = width;
	surface->geometry.height = height;
	surface->geometry.dirty = 1;

	switch (surface_type) {
	case SHELL_SURFACE_SCREENSAVER:
		center_on_output(surface, shsurf->fullscreen_output);
		break;
	case SHELL_SURFACE_FULLSCREEN:
		shell_configure_fullscreen(shsurf);
		if (prev_surface_type != SHELL_SURFACE_FULLSCREEN)
			shell_stack_fullscreen(shsurf);
		break;
	case SHELL_SURFACE_MAXIMIZED:
		/* setting x, y and using configure to change that geometry */
		surface->geometry.x = surface->output->x;
		surface->geometry.y = surface->output->y +
			get_output_panel_height(shell,surface->output);
		break;
	case SHELL_SURFACE_TOPLEVEL:
<<<<<<< HEAD
		if (prev_surface_type != SHELL_SURFACE_TOPLEVEL) {
			if (shsurf->saved_position_valid &&
			    shsurf->saved_x != surface->geometry.x &&
			    shsurf->saved_y != surface->geometry.y) {
				weston_surface_set_position(surface,
							    shsurf->saved_x,
							    shsurf->saved_y);
			} else if (!shsurf->saved_position_valid) {
				weston_surface_set_position(surface, 10 + random() % 400,
							    10 + random() % 400);
			}
		}
=======
>>>>>>> 32bed57d
		break;
	default:
		break;
	}

	/* XXX: would a fullscreen surface need the same handling? */
	if (surface->output) {
		weston_surface_assign_output(surface);
		weston_compositor_repick(surface->compositor);

		if (surface_type == SHELL_SURFACE_SCREENSAVER)
			surface->output = shsurf->output;
		else if (surface_type == SHELL_SURFACE_MAXIMIZED)
			surface->output = shsurf->output;
	}
}

static int launch_desktop_shell_process(struct wl_shell *shell);

static void
desktop_shell_sigchld(struct weston_process *process, int status)
{
	uint32_t time;
	struct wl_shell *shell =
		container_of(process, struct wl_shell, child.process);

	shell->child.process.pid = 0;
	shell->child.client = NULL; /* already destroyed by wayland */

	/* if desktop-shell dies more than 5 times in 30 seconds, give up */
	time = weston_compositor_get_time();
	if (time - shell->child.deathstamp > 30000) {
		shell->child.deathstamp = time;
		shell->child.deathcount = 0;
	}

	shell->child.deathcount++;
	if (shell->child.deathcount > 5) {
		fprintf(stderr, "weston-desktop-shell died, giving up.\n");
		return;
	}

	fprintf(stderr, "weston-desktop-shell died, respawning...\n");
	launch_desktop_shell_process(shell);
}

static int
launch_desktop_shell_process(struct wl_shell *shell)
{
	const char *shell_exe = LIBEXECDIR "/weston-desktop-shell";

	shell->child.client = weston_client_launch(shell->compositor,
						 &shell->child.process,
						 shell_exe,
						 desktop_shell_sigchld);

	if (!shell->child.client)
		return -1;
	return 0;
}

static void
bind_shell(struct wl_client *client, void *data, uint32_t version, uint32_t id)
{
	struct wl_shell *shell = data;

	wl_client_add_object(client, &wl_shell_interface,
			     &shell_implementation, id, shell);
}

static void
unbind_desktop_shell(struct wl_resource *resource)
{
	struct wl_shell *shell = resource->data;

	if (shell->locked)
		resume_desktop(shell);

	shell->child.desktop_shell = NULL;
	shell->prepare_event_sent = false;
	free(resource);
}

static void
bind_desktop_shell(struct wl_client *client,
		   void *data, uint32_t version, uint32_t id)
{
	struct wl_shell *shell = data;
	struct wl_resource *resource;

	resource = wl_client_add_object(client, &desktop_shell_interface,
					&desktop_shell_implementation,
					id, shell);

	if (client == shell->child.client) {
		resource->destroy = unbind_desktop_shell;
		shell->child.desktop_shell = resource;
		return;
	}

	wl_resource_post_error(resource, WL_DISPLAY_ERROR_INVALID_OBJECT,
			       "permission to bind desktop_shell denied");
	wl_resource_destroy(resource, 0);
}

static void
screensaver_set_surface(struct wl_client *client,
			struct wl_resource *resource,
			struct wl_resource *shell_surface_resource,
			struct wl_resource *output_resource)
{
	struct wl_shell *shell = resource->data;
	struct shell_surface *surface = shell_surface_resource->data;
	struct weston_output *output = output_resource->data;

	if (reset_shell_surface_type(surface))
		return;

	surface->type = SHELL_SURFACE_SCREENSAVER;

	surface->fullscreen_output = output;
	surface->output = output;
	wl_list_insert(shell->screensaver.surfaces.prev, &surface->link);
}

static const struct screensaver_interface screensaver_implementation = {
	screensaver_set_surface
};

static void
unbind_screensaver(struct wl_resource *resource)
{
	struct wl_shell *shell = resource->data;

	shell->screensaver.binding = NULL;
	free(resource);
}

static void
bind_screensaver(struct wl_client *client,
		 void *data, uint32_t version, uint32_t id)
{
	struct wl_shell *shell = data;
	struct wl_resource *resource;

	resource = wl_client_add_object(client, &screensaver_interface,
					&screensaver_implementation,
					id, shell);

	if (shell->screensaver.binding == NULL) {
		resource->destroy = unbind_screensaver;
		shell->screensaver.binding = resource;
		return;
	}

	wl_resource_post_error(resource, WL_DISPLAY_ERROR_INVALID_OBJECT,
			       "interface object already bound");
	wl_resource_destroy(resource, 0);
}

struct switcher {
	struct weston_compositor *compositor;
	struct weston_surface *current;
	struct wl_listener listener;
	struct wl_keyboard_grab grab;
};

static void
switcher_next(struct switcher *switcher)
{
	struct weston_compositor *compositor = switcher->compositor;
	struct weston_surface *surface;
	struct weston_surface *first = NULL, *prev = NULL, *next = NULL;

	wl_list_for_each(surface, &compositor->surface_list, link) {
		/* Workaround for cursor surfaces. */
		if (surface->surface.resource.destroy_listener_list.next == NULL)
			continue;

		switch (get_shell_surface_type(surface)) {
		case SHELL_SURFACE_TOPLEVEL:
		case SHELL_SURFACE_FULLSCREEN:
		case SHELL_SURFACE_MAXIMIZED:
			if (first == NULL)
				first = surface;
			if (prev == switcher->current)
				next = surface;
			prev = surface;
			surface->alpha = 64;
			surface->geometry.dirty = 1;
			weston_surface_damage(surface);
			break;
		default:
			break;
		}
	}

	if (next == NULL)
		next = first;

	wl_list_remove(&switcher->listener.link);
	wl_list_insert(next->surface.resource.destroy_listener_list.prev,
		       &switcher->listener.link);

	switcher->current = next;
	next->alpha = 255;
}

static void
switcher_handle_surface_destroy(struct wl_listener *listener,
				struct wl_resource *resource, uint32_t time)
{
	struct switcher *switcher =
		container_of(listener, struct switcher, listener);

	switcher_next(switcher);
}

static void
switcher_destroy(struct switcher *switcher, uint32_t time)
{
	struct weston_compositor *compositor = switcher->compositor;
	struct weston_surface *surface;
	struct weston_input_device *device =
		(struct weston_input_device *) switcher->grab.input_device;

	wl_list_for_each(surface, &compositor->surface_list, link) {
		surface->alpha = 255;
		weston_surface_damage(surface);
	}

	activate(compositor->shell, switcher->current, device, time);
	wl_list_remove(&switcher->listener.link);
	wl_input_device_end_keyboard_grab(&device->input_device, time);
	free(switcher);
}

static void
switcher_key(struct wl_keyboard_grab *grab,
	     uint32_t time, uint32_t key, int32_t state)
{
	struct switcher *switcher = container_of(grab, struct switcher, grab);
	struct weston_input_device *device =
		(struct weston_input_device *) grab->input_device;

	if ((device->modifier_state & MODIFIER_SUPER) == 0) {
		switcher_destroy(switcher, time);
	} else if (key == KEY_TAB && state) {
		switcher_next(switcher);
	}
};

static const struct wl_keyboard_grab_interface switcher_grab = {
	switcher_key
};

static void
switcher_binding(struct wl_input_device *device, uint32_t time,
		 uint32_t key, uint32_t button,
		 uint32_t state, void *data)
{
	struct weston_compositor *compositor = data;
	struct switcher *switcher;

	switcher = malloc(sizeof *switcher);
	switcher->compositor = compositor;
	switcher->current = NULL;
	switcher->listener.func = switcher_handle_surface_destroy;
	wl_list_init(&switcher->listener.link);

	switcher->grab.interface = &switcher_grab;
	wl_input_device_start_keyboard_grab(device, &switcher->grab, time);
	switcher_next(switcher);
}

static void
backlight_binding(struct wl_input_device *device, uint32_t time,
		  uint32_t key, uint32_t button, uint32_t state, void *data)
{
	struct weston_compositor *compositor = data;
	struct weston_output *output;

	/* TODO: we're limiting to simple use cases, where we assume just
	 * control on the primary display. We'd have to extend later if we
	 * ever get support for setting backlights on random desktop LCD
	 * panels though */
	output = get_default_output(compositor);
	if (!output)
		return;

	if (!output->set_backlight)
		return;

	if ((key == KEY_F9 || key == KEY_BRIGHTNESSDOWN) &&
	    output->backlight_current > 1)
		output->backlight_current--;
	else if ((key == KEY_F10 || key == KEY_BRIGHTNESSUP) &&
	    output->backlight_current < 10)
		output->backlight_current++;

	output->set_backlight(output, output->backlight_current);
}

static void
shell_destroy(struct weston_shell *base)
{
	struct wl_shell *shell = container_of(base, struct wl_shell, shell);

	if (shell->child.client)
		wl_client_destroy(shell->child.client);

	free(shell->screensaver.path);
	free(shell);
}

int
shell_init(struct weston_compositor *ec);

WL_EXPORT int
shell_init(struct weston_compositor *ec)
{
	struct wl_shell *shell;

	shell = malloc(sizeof *shell);
	if (shell == NULL)
		return -1;

	memset(shell, 0, sizeof *shell);
	shell->compositor = ec;
	shell->shell.lock = lock;
	shell->shell.unlock = unlock;
	shell->shell.map = map;
	shell->shell.configure = configure;
	shell->shell.destroy = shell_destroy;

	wl_list_init(&shell->backgrounds);
	wl_list_init(&shell->panels);
	wl_list_init(&shell->screensaver.surfaces);

	weston_layer_init(&shell->fullscreen_layer, &ec->cursor_layer.link);
	weston_layer_init(&shell->panel_layer, &shell->fullscreen_layer.link);
	weston_layer_init(&shell->toplevel_layer, &shell->panel_layer.link);
	weston_layer_init(&shell->background_layer,
			  &shell->toplevel_layer.link);
	wl_list_init(&shell->lock_layer.surface_list);

	shell_configuration(shell);

	if (wl_display_add_global(ec->wl_display, &wl_shell_interface,
				  shell, bind_shell) == NULL)
		return -1;

	if (wl_display_add_global(ec->wl_display,
				  &desktop_shell_interface,
				  shell, bind_desktop_shell) == NULL)
		return -1;

	if (wl_display_add_global(ec->wl_display, &screensaver_interface,
				  shell, bind_screensaver) == NULL)
		return -1;

	shell->child.deathstamp = weston_compositor_get_time();
	if (launch_desktop_shell_process(shell) != 0)
		return -1;

	weston_compositor_add_binding(ec, 0, BTN_LEFT, MODIFIER_SUPER,
				    move_binding, shell);
	weston_compositor_add_binding(ec, 0, BTN_MIDDLE, MODIFIER_SUPER,
				    resize_binding, shell);
	weston_compositor_add_binding(ec, KEY_BACKSPACE, 0,
				    MODIFIER_CTRL | MODIFIER_ALT,
				    terminate_binding, ec);
	weston_compositor_add_binding(ec, 0, BTN_LEFT, 0,
				    click_to_activate_binding, ec);
	weston_compositor_add_binding(ec, KEY_UP, 0, MODIFIER_SUPER,
				    zoom_binding, shell);
	weston_compositor_add_binding(ec, KEY_DOWN, 0, MODIFIER_SUPER,
				    zoom_binding, shell);
	weston_compositor_add_binding(ec, 0, BTN_LEFT,
				      MODIFIER_SUPER | MODIFIER_ALT,
				      rotate_binding, NULL);
	weston_compositor_add_binding(ec, KEY_TAB, 0, MODIFIER_SUPER,
				      switcher_binding, ec);

	/* brightness */
	weston_compositor_add_binding(ec, KEY_F9, 0, MODIFIER_CTRL,
				      backlight_binding, ec);
	weston_compositor_add_binding(ec, KEY_BRIGHTNESSDOWN, 0, 0,
				      backlight_binding, ec);
	weston_compositor_add_binding(ec, KEY_F10, 0, MODIFIER_CTRL,
				      backlight_binding, ec);
	weston_compositor_add_binding(ec, KEY_BRIGHTNESSUP, 0, 0,
				      backlight_binding, ec);

	ec->shell = &shell->shell;

	return 0;
}<|MERGE_RESOLUTION|>--- conflicted
+++ resolved
@@ -98,7 +98,6 @@
 	struct shell_surface *parent;
 
 	enum shell_surface_type type;
-	enum shell_surface_type prev_type;
 	int32_t saved_x, saved_y;
 	bool saved_position_valid;
 
@@ -384,11 +383,8 @@
 	shsurf->fullscreen.black_surface = NULL;
 	shsurf->fullscreen_output = NULL;
 	shsurf->surface->force_configure = 1;
-<<<<<<< HEAD
-=======
 	weston_surface_set_position(shsurf->surface,
 				    shsurf->saved_x, shsurf->saved_y);
->>>>>>> 32bed57d
 }
 
 static int
@@ -422,7 +418,6 @@
 		break;
 	}
 
-	surface->prev_type = surface->type;
 	surface->type = SHELL_SURFACE_NONE;
 	return 0;
 }
@@ -555,13 +550,6 @@
 	center_on_output(surface, output);
 
 	if (!shsurf->fullscreen.black_surface)
-<<<<<<< HEAD
-		shsurf->fullscreen.black_surface = create_black_surface(surface->compositor,
-									output->x, output->y,
-									output->current->width, output->current->height);
-	wl_list_remove(&shsurf->fullscreen.black_surface->link);
-	wl_list_insert(&surface->link, &shsurf->fullscreen.black_surface->link);
-=======
 		shsurf->fullscreen.black_surface =
 			create_black_surface(surface->compositor,
 					     output->x, output->y,
@@ -571,7 +559,6 @@
 	wl_list_remove(&shsurf->fullscreen.black_surface->layer_link);
 	wl_list_insert(&surface->layer_link,
 		       &shsurf->fullscreen.black_surface->layer_link);
->>>>>>> 32bed57d
 	shsurf->fullscreen.black_surface->output = output;
 
 	switch (shsurf->fullscreen.type) {
@@ -602,24 +589,6 @@
 {
 	struct weston_surface *surface = shsurf->surface;
 	struct wl_shell *shell = shell_surface_get_shell(shsurf);
-<<<<<<< HEAD
-	struct wl_list *list;
-
-	wl_list_remove(&surface->link);
-	wl_list_remove(&shsurf->fullscreen.black_surface->link);
-
-	if (shell->locked) {
-		wl_list_insert(&shell->hidden_surface_list, &surface->link);
-		wl_list_insert(&surface->link, &shsurf->fullscreen.black_surface->link);
-	} else {
-		list = weston_compositor_top(surface->compositor);
-		wl_list_insert(list, &surface->link);
-		wl_list_insert(&surface->link, &shsurf->fullscreen.black_surface->link);
-
-		weston_surface_damage(surface);
-		weston_surface_damage(shsurf->fullscreen.black_surface);
-	}
-=======
 
 	wl_list_remove(&surface->layer_link);
 	wl_list_remove(&shsurf->fullscreen.black_surface->layer_link);
@@ -631,7 +600,6 @@
 
 	weston_surface_damage(surface);
 	weston_surface_damage(shsurf->fullscreen.black_surface);
->>>>>>> 32bed57d
 }
 
 static void
@@ -659,30 +627,14 @@
 	if (reset_shell_surface_type(shsurf))
 		return;
 
-<<<<<<< HEAD
-	if (shsurf->prev_type != SHELL_SURFACE_FULLSCREEN) {
-		shsurf->saved_x = es->geometry.x;
-		shsurf->saved_y = es->geometry.y;
-		shsurf->saved_position_valid = true;
-	}
-
 	shsurf->fullscreen_output = shsurf->output;
 	shsurf->fullscreen.type = method;
 	shsurf->fullscreen.framerate = framerate;
 	shsurf->type = SHELL_SURFACE_FULLSCREEN;
-=======
-	shsurf->fullscreen_output = shsurf->output;
-	shsurf->fullscreen.type = method;
-	shsurf->fullscreen.framerate = framerate;
-	shsurf->type = SHELL_SURFACE_FULLSCREEN;
 
 	shsurf->saved_x = es->geometry.x;
 	shsurf->saved_y = es->geometry.y;
 	shsurf->saved_position_valid = true;
-
-	if (es->output)
-		shsurf->surface->force_configure = 1;
->>>>>>> 32bed57d
 
 	if (es->output)
 		shsurf->surface->force_configure = 1;
@@ -910,7 +862,6 @@
 	weston_matrix_init(&shsurf->rotation.rotation);
 
 	shsurf->type = SHELL_SURFACE_NONE;
-	shsurf->prev_type = SHELL_SURFACE_NONE;
 
 	wl_client_add_resource(client, &shsurf->resource);
 }
@@ -1448,9 +1399,6 @@
 	case SHELL_SURFACE_FULLSCREEN:
 		/* should on top of panels */
 		break;
-	case SHELL_SURFACE_FULLSCREEN:
-		/* should on top of panels */
-		break;
 	default:
 		weston_surface_restack(es,
 				       &shell->toplevel_layer.surface_list);
@@ -1651,11 +1599,6 @@
 		}
 		break;
 	case SHELL_SURFACE_FULLSCREEN:
-<<<<<<< HEAD
-		do_configure = 1;
-		break;
-=======
->>>>>>> 32bed57d
 	case SHELL_SURFACE_NONE:
 		break;
 	default:
@@ -1698,10 +1641,8 @@
 	struct shell_surface *shsurf;
 
 	shsurf = get_shell_surface(surface);
-	if (shsurf) {
+	if (shsurf)
 		surface_type = shsurf->type;
-		prev_surface_type = shsurf->prev_type;
-	}
 
 	surface->geometry.x = x;
 	surface->geometry.y = y;
@@ -1725,21 +1666,6 @@
 			get_output_panel_height(shell,surface->output);
 		break;
 	case SHELL_SURFACE_TOPLEVEL:
-<<<<<<< HEAD
-		if (prev_surface_type != SHELL_SURFACE_TOPLEVEL) {
-			if (shsurf->saved_position_valid &&
-			    shsurf->saved_x != surface->geometry.x &&
-			    shsurf->saved_y != surface->geometry.y) {
-				weston_surface_set_position(surface,
-							    shsurf->saved_x,
-							    shsurf->saved_y);
-			} else if (!shsurf->saved_position_valid) {
-				weston_surface_set_position(surface, 10 + random() % 400,
-							    10 + random() % 400);
-			}
-		}
-=======
->>>>>>> 32bed57d
 		break;
 	default:
 		break;
